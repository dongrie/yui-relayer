--- conflicted
+++ resolved
@@ -3,22 +3,15 @@
 import (
 	"context"
 	"fmt"
-<<<<<<< HEAD
-=======
-	"log"
->>>>>>> 10824d72
 
 	retry "github.com/avast/retry-go"
 	sdk "github.com/cosmos/cosmos-sdk/types"
 	chantypes "github.com/cosmos/ibc-go/v7/modules/core/04-channel/types"
 	host "github.com/cosmos/ibc-go/v7/modules/core/24-host"
-<<<<<<< HEAD
 	"github.com/hyperledger-labs/yui-relayer/log"
-=======
 	"github.com/hyperledger-labs/yui-relayer/metrics"
 	"go.opentelemetry.io/otel/attribute"
 	api "go.opentelemetry.io/otel/metric"
->>>>>>> 10824d72
 	"golang.org/x/sync/errgroup"
 )
 
@@ -47,12 +40,8 @@
 	return "naive"
 }
 
-<<<<<<< HEAD
-func (st NaiveStrategy) SetupRelay(ctx context.Context, src, dst *ProvableChain) error {
+func (st *NaiveStrategy) SetupRelay(ctx context.Context, src, dst *ProvableChain) error {
 	logger := GetChannelLogger(log.GetLogger(), src, dst)
-=======
-func (st *NaiveStrategy) SetupRelay(ctx context.Context, src, dst *ProvableChain) error {
->>>>>>> 10824d72
 	if err := src.SetupForRelay(ctx); err != nil {
 		logger.Error(
 			"failed to setup for src",
@@ -82,12 +71,8 @@
 	}
 }
 
-<<<<<<< HEAD
-func (st NaiveStrategy) UnrelayedPackets(src, dst *ProvableChain, sh SyncHeaders, includeRelayedButUnfinalized bool) (*RelayPackets, error) {
+func (st *NaiveStrategy) UnrelayedPackets(src, dst *ProvableChain, sh SyncHeaders, includeRelayedButUnfinalized bool) (*RelayPackets, error) {
 	logger := GetChannelLogger(log.GetLogger(), src, dst)
-=======
-func (st *NaiveStrategy) UnrelayedPackets(src, dst *ProvableChain, sh SyncHeaders, includeRelayedButUnfinalized bool) (*RelayPackets, error) {
->>>>>>> 10824d72
 	var (
 		eg         = new(errgroup.Group)
 		srcPackets PacketInfoList
@@ -187,12 +172,8 @@
 	}, nil
 }
 
-<<<<<<< HEAD
-func (st NaiveStrategy) RelayPackets(src, dst *ProvableChain, rp *RelayPackets, sh SyncHeaders) error {
+func (st *NaiveStrategy) RelayPackets(src, dst *ProvableChain, rp *RelayPackets, sh SyncHeaders) error {
 	logger := GetChannelLogger(log.GetLogger(), src, dst)
-=======
-func (st *NaiveStrategy) RelayPackets(src, dst *ProvableChain, rp *RelayPackets, sh SyncHeaders) error {
->>>>>>> 10824d72
 	// set the maximum relay transaction constraints
 	msgs := &RelayMsgs{
 		Src:          []sdk.Msg{},
@@ -289,12 +270,8 @@
 	return nil
 }
 
-<<<<<<< HEAD
-func (st NaiveStrategy) UnrelayedAcknowledgements(src, dst *ProvableChain, sh SyncHeaders, includeRelayedButUnfinalized bool) (*RelayPackets, error) {
+func (st *NaiveStrategy) UnrelayedAcknowledgements(src, dst *ProvableChain, sh SyncHeaders, includeRelayedButUnfinalized bool) (*RelayPackets, error) {
 	logger := GetChannelLogger(log.GetLogger(), src, dst)
-=======
-func (st *NaiveStrategy) UnrelayedAcknowledgements(src, dst *ProvableChain, sh SyncHeaders, includeRelayedButUnfinalized bool) (*RelayPackets, error) {
->>>>>>> 10824d72
 	var (
 		eg      = new(errgroup.Group)
 		srcAcks PacketInfoList
@@ -429,12 +406,8 @@
 	)
 }
 
-<<<<<<< HEAD
-func (st NaiveStrategy) RelayAcknowledgements(src, dst *ProvableChain, rp *RelayPackets, sh SyncHeaders) error {
+func (st *NaiveStrategy) RelayAcknowledgements(src, dst *ProvableChain, rp *RelayPackets, sh SyncHeaders) error {
 	logger := GetChannelLogger(log.GetLogger(), src, dst)
-=======
-func (st *NaiveStrategy) RelayAcknowledgements(src, dst *ProvableChain, rp *RelayPackets, sh SyncHeaders) error {
->>>>>>> 10824d72
 	// set the maximum relay transaction constraints
 	msgs := &RelayMsgs{
 		Src:          []sdk.Msg{},
