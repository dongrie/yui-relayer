--- conflicted
+++ resolved
@@ -1,11 +1,8 @@
 package core
 
 import (
-<<<<<<< HEAD
+	"context"
 	"errors"
-=======
-	"context"
->>>>>>> 10824d72
 	"fmt"
 	"time"
 
@@ -40,7 +37,7 @@
 		}
 
 		if !connSteps.Ready() {
-			log.Println("Waiting for next connection step ...")
+			logger.Debug("Waiting for next connection step ...")
 			continue
 		}
 
@@ -267,7 +264,31 @@
 	return addr
 }
 
-<<<<<<< HEAD
+func checkConnectionFinality(src, dst *ProvableChain, srcConnection, dstConnection *conntypes.ConnectionEnd) (bool, error) {
+	logger := GetConnectionLogger(log.GetLogger(), src, dst)
+	sh, err := src.LatestHeight()
+	if err != nil {
+		return false, err
+	}
+	dh, err := dst.LatestHeight()
+	if err != nil {
+		return false, err
+	}
+	srcConnLatest, dstConnLatest, err := QueryConnectionPair(NewQueryContext(context.TODO(), sh), NewQueryContext(context.TODO(), dh), src, dst)
+	if err != nil {
+		return false, err
+	}
+	if srcConnection.State != srcConnLatest.Connection.State {
+		logger.Debug("src connection state in transition", "from_state", srcConnection.State, "to_state", srcConnLatest.Connection.State)
+		return false, nil
+	}
+	if dstConnection.State != dstConnLatest.Connection.State {
+		logger.Debug("dst connection state in transition", "from_state", dstConnection.State, "to_state", dstConnLatest.Connection.State)
+		return false, nil
+	}
+	return true, nil
+}
+
 func GetConnectionLogger(relayLogger *log.RelayLogger, src, dst *ProvableChain) *log.RelayLogger {
 	return relayLogger.
 		WithConnection(
@@ -279,28 +300,4 @@
 			dst.Path().ConnectionID,
 		).
 		WithModule("core.connection")
-=======
-func checkConnectionFinality(src, dst *ProvableChain, srcConnection, dstConnection *conntypes.ConnectionEnd) (bool, error) {
-	sh, err := src.LatestHeight()
-	if err != nil {
-		return false, err
-	}
-	dh, err := dst.LatestHeight()
-	if err != nil {
-		return false, err
-	}
-	srcConnLatest, dstConnLatest, err := QueryConnectionPair(NewQueryContext(context.TODO(), sh), NewQueryContext(context.TODO(), dh), src, dst)
-	if err != nil {
-		return false, err
-	}
-	if srcConnection.State != srcConnLatest.Connection.State {
-		log.Printf("Source Connection: Finalized state [%s] <> Latest state [%s]", srcConnection.State, srcConnLatest.Connection.State)
-		return false, nil
-	}
-	if dstConnection.State != dstConnLatest.Connection.State {
-		log.Printf("Destination Connection: Finalized state [%s] <> Latest state [%s]", dstConnection.State, dstConnLatest.Connection.State)
-		return false, nil
-	}
-	return true, nil
->>>>>>> 10824d72
 }