package cmd

import (
	"bufio"
	"fmt"
	"os"
	"strings"

	"github.com/hyperledger-labs/yui-relayer/config"
	"github.com/hyperledger-labs/yui-relayer/core"
<<<<<<< HEAD
	"github.com/hyperledger-labs/yui-relayer/log"
=======
	"github.com/hyperledger-labs/yui-relayer/metrics"
>>>>>>> 10824d72

	"github.com/cosmos/cosmos-sdk/client/flags"
	"github.com/spf13/cobra"
	"github.com/spf13/viper"
)

var (
	homePath    string
	debug       bool
	defaultHome = os.ExpandEnv("$HOME/.yui-relayer")
)

// Execute adds all child commands to the root command and sets flags appropriately.
// It can support any chain by giving modules.
func Execute(modules ...config.ModuleI) error {
	// rootCmd represents the base command when called without any subcommands
	var rootCmd = &cobra.Command{
		Use:   "yrly",
		Short: "This application relays data between configured IBC enabled chains",
	}

	cobra.EnableCommandSorting = false
	rootCmd.SilenceUsage = true
	rootCmd.SilenceErrors = true

	// Register top level flags --home and --debug
	rootCmd.PersistentFlags().StringVar(&homePath, flags.FlagHome, defaultHome, "set home directory")
	rootCmd.PersistentFlags().BoolVarP(&debug, "debug", "d", false, "debug output")
	if err := viper.BindPFlag(flags.FlagHome, rootCmd.PersistentFlags().Lookup(flags.FlagHome)); err != nil {
		return err
	}
	if err := viper.BindPFlag("debug", rootCmd.PersistentFlags().Lookup("debug")); err != nil {
		return err
	}

	// Register interfaces

	codec := core.MakeCodec()
	for _, module := range modules {
		module.RegisterInterfaces(codec.InterfaceRegistry())
	}
	ctx := &config.Context{Modules: modules, Config: &config.Config{}, Codec: codec}

	// Register subcommands

	rootCmd.AddCommand(
		configCmd(ctx),
		chainsCmd(ctx),
		transactionCmd(ctx),
		pathsCmd(ctx),
		queryCmd(ctx),
		modulesCmd(ctx),
		serviceCmd(ctx),
		flags.LineBreak,
	)
	for _, module := range modules {
		if cmd := module.GetCmd(ctx); cmd != nil {
			rootCmd.AddCommand(cmd)
		}
	}

	rootCmd.PersistentPreRunE = func(cmd *cobra.Command, _ []string) error {
		// reads `homeDir/config/config.yaml` into `var config *Config` before each command
		if err := viper.BindPFlags(cmd.Flags()); err != nil {
			return fmt.Errorf("failed to bind the flag set to the configuration: %v", err)
		}
		if err := initConfig(ctx, rootCmd); err != nil {
<<<<<<< HEAD
			return err
		}
		if err := initLogger(ctx); err != nil {
			return err
=======
			return fmt.Errorf("failed to initialize the configuration: %v", err)
		}
		if err := metrics.InitializeMetrics(metrics.ExporterNull{}); err != nil {
			return fmt.Errorf("failed to initialize the metrics: %v", err)
		}
		return nil
	}
	rootCmd.PersistentPostRunE = func(cmd *cobra.Command, _ []string) error {
		if err := metrics.ShutdownMetrics(cmd.Context()); err != nil {
			return fmt.Errorf("failed to shutdown the metrics subsystem: %v", err)
>>>>>>> 10824d72
		}
		return nil
	}

	return rootCmd.Execute()
}

// readLineFromBuf reads one line from stdin.
func readStdin() (string, error) {
	str, err := bufio.NewReader(os.Stdin).ReadString('\n')
	return strings.TrimSpace(str), err
}

func initLogger(ctx *config.Context) error {
	loggerConfig := ctx.Config.Global.LoggerConfig
	level := loggerConfig.Level
	format := loggerConfig.Format
	output := loggerConfig.Output
	if level == "" || format == "" || output == "" {
		return nil
	}
	return log.InitLogger(level, format, output)
}<|MERGE_RESOLUTION|>--- conflicted
+++ resolved
@@ -8,11 +8,8 @@
 
 	"github.com/hyperledger-labs/yui-relayer/config"
 	"github.com/hyperledger-labs/yui-relayer/core"
-<<<<<<< HEAD
 	"github.com/hyperledger-labs/yui-relayer/log"
-=======
 	"github.com/hyperledger-labs/yui-relayer/metrics"
->>>>>>> 10824d72
 
 	"github.com/cosmos/cosmos-sdk/client/flags"
 	"github.com/spf13/cobra"
@@ -80,13 +77,10 @@
 			return fmt.Errorf("failed to bind the flag set to the configuration: %v", err)
 		}
 		if err := initConfig(ctx, rootCmd); err != nil {
-<<<<<<< HEAD
-			return err
+			return fmt.Errorf("failed to initialize the configuration: %v", err)
 		}
 		if err := initLogger(ctx); err != nil {
 			return err
-=======
-			return fmt.Errorf("failed to initialize the configuration: %v", err)
 		}
 		if err := metrics.InitializeMetrics(metrics.ExporterNull{}); err != nil {
 			return fmt.Errorf("failed to initialize the metrics: %v", err)
@@ -96,7 +90,6 @@
 	rootCmd.PersistentPostRunE = func(cmd *cobra.Command, _ []string) error {
 		if err := metrics.ShutdownMetrics(cmd.Context()); err != nil {
 			return fmt.Errorf("failed to shutdown the metrics subsystem: %v", err)
->>>>>>> 10824d72
 		}
 		return nil
 	}
